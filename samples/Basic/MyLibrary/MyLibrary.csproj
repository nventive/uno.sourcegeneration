<Project Sdk="Microsoft.NET.Sdk">

  <PropertyGroup>
    <TargetFramework>net46</TargetFramework>
  </PropertyGroup>

	<ItemGroup>
<<<<<<< HEAD
	  <PackageReference Include="Uno.SourceGenerationTasks" Version="1.28.0" />
=======
	  <PackageReference Include="Uno.SourceGenerationTasks" Version="1.29.0-dev.241" />
>>>>>>> 5728015a
	</ItemGroup>

	<Import Project="..\MyGenerator\build\MyGenerator.props" />

</Project><|MERGE_RESOLUTION|>--- conflicted
+++ resolved
@@ -5,11 +5,7 @@
   </PropertyGroup>
 
 	<ItemGroup>
-<<<<<<< HEAD
-	  <PackageReference Include="Uno.SourceGenerationTasks" Version="1.28.0" />
-=======
 	  <PackageReference Include="Uno.SourceGenerationTasks" Version="1.29.0-dev.241" />
->>>>>>> 5728015a
 	</ItemGroup>
 
 	<Import Project="..\MyGenerator\build\MyGenerator.props" />
