<Project Sdk="Microsoft.NET.Sdk">

  <PropertyGroup>
    <TargetFramework>net46</TargetFramework>
  </PropertyGroup>

	<ItemGroup>
<<<<<<< HEAD
	  <PackageReference Include="Uno.SourceGenerationTasks" Version="1.26.0-dev.88" />
=======
	  <PackageReference Include="Uno.SourceGenerationTasks" Version="1.26.0" />
>>>>>>> 6854626c
	</ItemGroup>

	<Import Project="..\MyGenerator\build\MyGenerator.props" />

</Project><|MERGE_RESOLUTION|>--- conflicted
+++ resolved
@@ -5,11 +5,7 @@
   </PropertyGroup>
 
 	<ItemGroup>
-<<<<<<< HEAD
-	  <PackageReference Include="Uno.SourceGenerationTasks" Version="1.26.0-dev.88" />
-=======
 	  <PackageReference Include="Uno.SourceGenerationTasks" Version="1.26.0" />
->>>>>>> 6854626c
 	</ItemGroup>
 
 	<Import Project="..\MyGenerator\build\MyGenerator.props" />
