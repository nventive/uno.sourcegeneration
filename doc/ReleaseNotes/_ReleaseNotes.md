# Release notes

## Next version

### Features

### Breaking changes

### Bug fixes

<<<<<<< HEAD
=======
## Release 1.30.0

### Bug fixes

- Add more information when the Roslyn Compilation fails

- Fix UWP Compilation

- Fix roslyn MetadataReference performance

- Expose single-use host mode parameter

- Fix for Hosted mode not selected on .NET desktop CLI
>>>>>>> 8d5f5237

## Release 1.29.0

### Features
- Improve error message when a cross targeted project is misconfigured (#25)
- Add Linux build support
- Nuget packages are now signed with Authenticode.
- Support for VS2019 16.0 Pre 1
- Pass-through support for F# and VB.NET projects

### Breaking changes
- `uap10.0` projects must be updated to use the `uap10.0.xxx` target framework format

### Bug fixes
- Added workaround for missing designer file error with Xamarin.Android projects<|MERGE_RESOLUTION|>--- conflicted
+++ resolved
@@ -8,8 +8,6 @@
 
 ### Bug fixes
 
-<<<<<<< HEAD
-=======
 ## Release 1.30.0
 
 ### Bug fixes
@@ -23,7 +21,6 @@
 - Expose single-use host mode parameter
 
 - Fix for Hosted mode not selected on .NET desktop CLI
->>>>>>> 8d5f5237
 
 ## Release 1.29.0
 
